// Copyright 2017-2019 Parity Technologies (UK) Ltd.
// This file is part of Substrate.

// Substrate is free software: you can redistribute it and/or modify
// it under the terms of the GNU General Public License as published by
// the Free Software Foundation, either version 3 of the License, or
// (at your option) any later version.

// Substrate is distributed in the hope that it will be useful,
// but WITHOUT ANY WARRANTY; without even the implied warranty of
// MERCHANTABILITY or FITNESS FOR A PARTICULAR PURPOSE.  See the
// GNU General Public License for more details.

// You should have received a copy of the GNU General Public License
// along with Substrate.  If not, see <http://www.gnu.org/licenses/>.

//! Block import helpers.

use runtime_primitives::traits::{AuthorityIdFor, Block as BlockT, DigestItemFor, Header as HeaderT, NumberFor};
use runtime_primitives::Justification;
use std::borrow::Cow;

use crate::import_queue::Verifier;

/// Block import result.
#[derive(Debug, PartialEq, Eq)]
pub enum ImportResult {
	/// Block imported.
	Imported(ImportedAux),
	/// Already in the blockchain.
	AlreadyInChain,
	/// Block or parent is known to be bad.
	KnownBad,
	/// Block parent is not in the chain.
	UnknownParent,
}

/// Auxiliary data associated with an imported block result.
#[derive(Debug, PartialEq, Eq)]
pub struct ImportedAux {
	/// Clear all pending justification requests.
	pub clear_justification_requests: bool,
	/// Request a justification for the given block.
	pub needs_justification: bool,
<<<<<<< HEAD
	/// Request a finality proof for the given block.
	pub needs_finality_proof: bool,
=======
	/// Received a bad justification.
	pub bad_justification: bool,
>>>>>>> fde1762b
}

impl Default for ImportedAux {
	fn default() -> ImportedAux {
		ImportedAux {
			clear_justification_requests: false,
			needs_justification: false,
<<<<<<< HEAD
			needs_finality_proof: false,
=======
			bad_justification: false,
>>>>>>> fde1762b
		}
	}
}

impl ImportResult {
	/// Returns default value for `ImportResult::Imported` with both
	/// `clear_justification_requests` and `needs_justification` set to false.
	pub fn imported() -> ImportResult {
		ImportResult::Imported(ImportedAux::default())
	}
}

/// Block data origin.
#[derive(Debug, PartialEq, Eq, Clone, Copy)]
pub enum BlockOrigin {
	/// Genesis block built into the client.
	Genesis,
	/// Block is part of the initial sync with the network.
	NetworkInitialSync,
	/// Block was broadcasted on the network.
	NetworkBroadcast,
	/// Block that was received from the network and validated in the consensus process.
	ConsensusBroadcast,
	/// Block that was collated by this node.
	Own,
	/// Block was imported from a file.
	File,
}

/// Fork choice strategy.
#[derive(Debug, PartialEq, Eq, Clone, Copy)]
pub enum ForkChoiceStrategy {
	/// Longest chain fork choice.
	LongestChain,
	/// Custom fork choice rule, where true indicates the new block should be the best block.
	Custom(bool),
}

/// Data required to import a Block
pub struct ImportBlock<Block: BlockT> {
	/// Origin of the Block
	pub origin: BlockOrigin,
	/// The header, without consensus post-digests applied. This should be in the same
	/// state as it comes out of the runtime.
	///
	/// Consensus engines which alter the header (by adding post-runtime digests)
	/// should strip those off in the initial verification process and pass them
	/// via the `post_digests` field. During block authorship, they should
	/// not be pushed to the header directly.
	///
	/// The reason for this distinction is so the header can be directly
	/// re-executed in a runtime that checks digest equivalence -- the
	/// post-runtime digests are pushed back on after.
	pub header: Block::Header,
	/// Justification provided for this block from the outside.
	pub justification: Option<Justification>,
	/// Digest items that have been added after the runtime for external
	/// work, like a consensus signature.
	pub post_digests: Vec<DigestItemFor<Block>>,
	/// Block's body
	pub body: Option<Vec<Block::Extrinsic>>,
	/// Is this block finalized already?
	/// `true` implies instant finality.
	pub finalized: bool,
	/// Auxiliary consensus data produced by the block.
	/// Contains a list of key-value pairs. If values are `None`, the keys
	/// will be deleted.
	pub auxiliary: Vec<(Vec<u8>, Option<Vec<u8>>)>,
	/// Fork choice strategy of this import.
	pub fork_choice: ForkChoiceStrategy,
}

impl<Block: BlockT> ImportBlock<Block> {
	/// Deconstruct the justified header into parts.
	pub fn into_inner(self)
		-> (
			BlockOrigin,
			<Block as BlockT>::Header,
			Option<Justification>,
			Vec<DigestItemFor<Block>>,
			Option<Vec<<Block as BlockT>::Extrinsic>>,
			bool,
			Vec<(Vec<u8>, Option<Vec<u8>>)>,
		) {
		(
			self.origin,
			self.header,
			self.justification,
			self.post_digests,
			self.body,
			self.finalized,
			self.auxiliary,
		)
	}

	/// Get a handle to full header (with post-digests applied).
	pub fn post_header(&self) -> Cow<Block::Header> {
		use runtime_primitives::traits::Digest;

		if self.post_digests.is_empty() {
			Cow::Borrowed(&self.header)
		} else {
			Cow::Owned({
				let mut hdr = self.header.clone();
				for digest_item in &self.post_digests {
					hdr.digest_mut().push(digest_item.clone());
				}

				hdr
			})
		}
	}
}

/// Block import trait.
pub trait BlockImport<B: BlockT> {
	type Error: ::std::error::Error + Send + 'static;

	/// Check block preconditions.
	fn check_block(
		&self,
		hash: B::Hash,
		parent_hash: B::Hash,
	) -> Result<ImportResult, Self::Error>;

	/// Import a Block alongside the new authorities valid from this block forward
	fn import_block(
		&self,
		block: ImportBlock<B>,
		new_authorities: Option<Vec<AuthorityIdFor<B>>>,
	) -> Result<ImportResult, Self::Error>;
}

/// Justification import trait
pub trait JustificationImport<B: BlockT> {
	type Error: ::std::error::Error + Send + 'static;

	/// Called by the import queue when it is started.
	fn on_start(&self, _link: &crate::import_queue::Link<B>) { }

	/// Import a Block justification and finalize the given block.
	fn import_justification(
		&self,
		hash: B::Hash,
		number: NumberFor<B>,
		justification: Justification,
	) -> Result<(), Self::Error>;
}

/// Finality proof import trait.
pub trait FinalityProofImport<B: BlockT> {
	type Error: ::std::error::Error + Send + 'static;

	/// Called by the import queue when it is started.
	fn on_start(&self, _link: &crate::import_queue::Link<B>) { }

	/// Import a Block justification and finalize the given block.
	fn import_finality_proof(
		&self,
		hash: B::Hash,
		number: NumberFor<B>,
		finality_proof: Vec<u8>,
		verifier: &Verifier<B>,
	) -> Result<(), Self::Error>;
}

/// Finality proof request builder.
pub trait FinalityProofRequestBuilder<B: BlockT>: Send {
	/// Build data blob, associated with the request.
	fn build_request_data(&self, hash: &B::Hash) -> Vec<u8>;
}<|MERGE_RESOLUTION|>--- conflicted
+++ resolved
@@ -42,13 +42,10 @@
 	pub clear_justification_requests: bool,
 	/// Request a justification for the given block.
 	pub needs_justification: bool,
-<<<<<<< HEAD
+	/// Received a bad justification.
+	pub bad_justification: bool,
 	/// Request a finality proof for the given block.
 	pub needs_finality_proof: bool,
-=======
-	/// Received a bad justification.
-	pub bad_justification: bool,
->>>>>>> fde1762b
 }
 
 impl Default for ImportedAux {
@@ -56,11 +53,8 @@
 		ImportedAux {
 			clear_justification_requests: false,
 			needs_justification: false,
-<<<<<<< HEAD
+			bad_justification: false,
 			needs_finality_proof: false,
-=======
-			bad_justification: false,
->>>>>>> fde1762b
 		}
 	}
 }
