// Copyright 2018 Parity Technologies (UK) Ltd.
// This file is part of Substrate.

// Substrate is free software: you can redistribute it and/or modify
// it under the terms of the GNU General Public License as published by
// the Free Software Foundation, either version 3 of the License, or
// (at your option) any later version.

// Substrate is distributed in the hope that it will be useful,
// but WITHOUT ANY WARRANTY; without even the implied warranty of
// MERCHANTABILITY or FITNESS FOR A PARTICULAR PURPOSE.  See the
// GNU General Public License for more details.

// You should have received a copy of the GNU General Public License
// along with Substrate.  If not, see <http://www.gnu.org/licenses/>.

//! Test utilities

#![cfg(test)]

use primitives::{traits::IdentityLookup, BuildStorage, Perbill};
use primitives::testing::{Digest, DigestItem, Header, UintAuthorityId, ConvertUintAuthorityId};
use substrate_primitives::{H256, Blake2Hasher};
use runtime_io;
use srml_support::impl_outer_origin;
use crate::{GenesisConfig, Module, Trait};

impl_outer_origin!{
	pub enum Origin for Test {}
}

// Workaround for https://github.com/rust-lang/rust/issues/26925 . Remove when sorted.
#[derive(Clone, PartialEq, Eq, Debug)]
pub struct Test;
impl consensus::Trait for Test {
	type Log = DigestItem;
	type SessionKey = UintAuthorityId;
	type InherentOfflineReport = ();
}
impl system::Trait for Test {
	type Origin = Origin;
	type Index = u64;
	type BlockNumber = u64;
	type Hash = H256;
	type Hashing = ::primitives::traits::BlakeTwo256;
	type Digest = Digest;
	type AccountId = u64;
	type Lookup = IdentityLookup<u64>;
	type Header = Header;
	type Event = ();
	type Log = DigestItem;
}
impl balances::Trait for Test {
	type Balance = u64;
	type OnFreeBalanceZero = Staking;
	type OnNewAccount = ();
	type Event = ();
}
impl session::Trait for Test {
	type ConvertAccountIdToSessionKey = ConvertUintAuthorityId;
	type OnSessionChange = Staking;
	type Event = ();
}
impl timestamp::Trait for Test {
	type Moment = u64;
	type OnTimestampSet = ();
}
impl Trait for Test {
	type Currency = balances::Module<Self>;
	type OnRewardMinted = ();
	type Event = ();
}

pub struct ExtBuilder {
	existential_deposit: u64,
	session_length: u64,
	sessions_per_era: u64,
	current_era: u64,
	monied: bool,
	reward: u64,
	validator_pool: bool,
	nominate: bool,
	validator_count: u32,
	minimum_validator_count: u32,
}

impl Default for ExtBuilder {
	fn default() -> Self {
		Self {
			existential_deposit: 0,
			session_length: 3,
			sessions_per_era: 3,
			current_era: 0,
			monied: true,
			reward: 10,
			validator_pool: false,
			nominate: false,
			validator_count: 2,
			minimum_validator_count: 0,
		}
	}
}

impl ExtBuilder {
	pub fn existential_deposit(mut self, existential_deposit: u64) -> Self {
		self.existential_deposit = existential_deposit;
		self
	}
	pub fn session_length(mut self, session_length: u64) -> Self {
		self.session_length = session_length;
		self
	}
	pub fn sessions_per_era(mut self, sessions_per_era: u64) -> Self {
		self.sessions_per_era = sessions_per_era;
		self
	}
	pub fn _current_era(mut self, current_era: u64) -> Self {
		self.current_era = current_era;
		self
	}
	pub fn _monied(mut self, monied: bool) -> Self {
		self.monied = monied;
		self
	}
	pub fn reward(mut self, reward: u64) -> Self {
		self.reward = reward;
		self
	}
	pub fn validator_pool(mut self, validator_pool: bool) -> Self { 
		// NOTE: this should only be set to true with monied = false.
		self.validator_pool = validator_pool;
		self
	}
	pub fn nominate(mut self, nominate: bool) -> Self {
		// NOTE: this only sets a dummy nominator for tests that want 10 and 20 (default validators) to be chosen by default.
		self.nominate = nominate;
		self
	}
	pub fn validator_count(mut self, count: u32) -> Self {
		self.validator_count = count;
		self
	}
	pub fn minimum_validator_count(mut self, count: u32) -> Self {
		self.minimum_validator_count = count;
		self
	}
	pub fn build(self) -> runtime_io::TestExternalities<Blake2Hasher> {
		let (mut t, mut c) = system::GenesisConfig::<Test>::default().build_storage().unwrap();
		let balance_factor = if self.existential_deposit > 0 {
			256
		} else {
			1
		};
		let _ = consensus::GenesisConfig::<Test>{
			code: vec![],
			authorities: vec![],
		}.assimilate_storage(&mut t, &mut c);
		let _ = session::GenesisConfig::<Test>{
			session_length: self.session_length,
			validators: if self.validator_pool { vec![10, 20, 30, 40] }  else { vec![10, 20] },
			keys: vec![],
		}.assimilate_storage(&mut t, &mut c);
		let _ = balances::GenesisConfig::<Test>{
			balances: if self.monied {
				if self.reward > 0 {
					vec![
						(1, 10 * balance_factor), (2, 20 * balance_factor), (3, 300 * balance_factor), (4, 400 * balance_factor),
						(10, balance_factor), (11, balance_factor * 1000), (20, balance_factor), (21, balance_factor * 2000)]
				} else {
					vec![(1, 10 * balance_factor), (2, 20 * balance_factor), (3, 300 * balance_factor), (4, 400 * balance_factor)]
				}
			} else {
				vec![
					(10, balance_factor), (11, balance_factor * 10),
					(20, balance_factor), (21, balance_factor * 20),
					(30, balance_factor), (31, balance_factor * 30),
					(40, balance_factor), (41, balance_factor * 40)]
			},
			existential_deposit: self.existential_deposit,
			transfer_fee: 0,
			creation_fee: 0,
			vesting: vec![],
		}.assimilate_storage(&mut t, &mut c);
		let _ = GenesisConfig::<Test>{
			sessions_per_era: self.sessions_per_era,
			current_era: self.current_era,
			stakers: if self.validator_pool {
				vec![(11, 10, balance_factor * 1000), (21, 20, balance_factor * 2000), (31, 30, balance_factor * 3000), (41, 40, balance_factor * 4000)]
			} else {
				vec![(11, 10, balance_factor * 1000), (21, 20, balance_factor * 2000)]
			},
			validator_count: self.validator_count,
			minimum_validator_count: self.minimum_validator_count,
			bonding_duration: self.sessions_per_era * self.session_length * 3,
			session_reward: Perbill::from_millionths((1000000 * self.reward / balance_factor) as u32),
			offline_slash: if self.monied { Perbill::from_percent(40) } else { Perbill::zero() },
			current_session_reward: self.reward,
			current_offline_slash: 20,
			offline_slash_grace: 0,
			invulnerables: vec![],
<<<<<<< HEAD
			nominators: if self.nominate { vec![(10, vec![20]), (20, vec![10])]} else { vec![] },
		}.build_storage().unwrap().0);
		t.extend(timestamp::GenesisConfig::<Test>{
=======
		}.assimilate_storage(&mut t, &mut c);
		let _ = timestamp::GenesisConfig::<Test>{
>>>>>>> 66795b07
			period: 5,
		}.assimilate_storage(&mut t, &mut c);
		t.into()
	}
}

pub type System = system::Module<Test>;
pub type Balances = balances::Module<Test>;
pub type Session = session::Module<Test>;
pub type Timestamp = timestamp::Module<Test>;
pub type Staking = Module<Test>;<|MERGE_RESOLUTION|>--- conflicted
+++ resolved
@@ -88,13 +88,13 @@
 	fn default() -> Self {
 		Self {
 			existential_deposit: 0,
-			session_length: 3,
-			sessions_per_era: 3,
+			session_length: 1,
+			sessions_per_era: 1,
 			current_era: 0,
 			monied: true,
 			reward: 10,
 			validator_pool: false,
-			nominate: false,
+			nominate: true,
 			validator_count: 2,
 			minimum_validator_count: 0,
 		}
@@ -157,6 +157,7 @@
 		}.assimilate_storage(&mut t, &mut c);
 		let _ = session::GenesisConfig::<Test>{
 			session_length: self.session_length,
+			// NOTE: if config.nominate == false then 100 is also selected in the initial round.
 			validators: if self.validator_pool { vec![10, 20, 30, 40] }  else { vec![10, 20] },
 			keys: vec![],
 		}.assimilate_storage(&mut t, &mut c);
@@ -164,10 +165,17 @@
 			balances: if self.monied {
 				if self.reward > 0 {
 					vec![
-						(1, 10 * balance_factor), (2, 20 * balance_factor), (3, 300 * balance_factor), (4, 400 * balance_factor),
-						(10, balance_factor), (11, balance_factor * 1000), (20, balance_factor), (21, balance_factor * 2000)]
+						(1, 10 * balance_factor),(2, 20 * balance_factor),
+						(3, 300 * balance_factor),(4, 400 * balance_factor),
+						(10, balance_factor), (11, balance_factor * 1000),
+						(20, balance_factor), (21, balance_factor * 2000),
+						(100, 2000 * balance_factor), (101, 2000 * balance_factor)
+					]
 				} else {
-					vec![(1, 10 * balance_factor), (2, 20 * balance_factor), (3, 300 * balance_factor), (4, 400 * balance_factor)]
+					vec![
+						(1, 10 * balance_factor), (2, 20 * balance_factor),
+						(3, 300 * balance_factor), (4, 400 * balance_factor)
+					]
 				}
 			} else {
 				vec![
@@ -185,9 +193,21 @@
 			sessions_per_era: self.sessions_per_era,
 			current_era: self.current_era,
 			stakers: if self.validator_pool {
-				vec![(11, 10, balance_factor * 1000), (21, 20, balance_factor * 2000), (31, 30, balance_factor * 3000), (41, 40, balance_factor * 4000)]
+				vec![
+					(11, 10, balance_factor * 1000),
+					(21, 20, balance_factor * 2000),
+					(31, 30, balance_factor * 3000),
+					(41, 40, balance_factor * 4000),
+					// nominators 
+					(101, 100, balance_factor * 500)
+				]
 			} else {
-				vec![(11, 10, balance_factor * 1000), (21, 20, balance_factor * 2000)]
+				vec![
+					(11, 10, balance_factor * 1000), 
+					(21, 20, balance_factor * 2000),
+					// nominators 
+					(101, 100, balance_factor * 500)
+				]
 			},
 			validator_count: self.validator_count,
 			minimum_validator_count: self.minimum_validator_count,
@@ -198,14 +218,9 @@
 			current_offline_slash: 20,
 			offline_slash_grace: 0,
 			invulnerables: vec![],
-<<<<<<< HEAD
-			nominators: if self.nominate { vec![(10, vec![20]), (20, vec![10])]} else { vec![] },
-		}.build_storage().unwrap().0);
-		t.extend(timestamp::GenesisConfig::<Test>{
-=======
+			nominators: if self.nominate { vec![(100, vec![10, 20]) } else { vec![] },
 		}.assimilate_storage(&mut t, &mut c);
 		let _ = timestamp::GenesisConfig::<Test>{
->>>>>>> 66795b07
 			period: 5,
 		}.assimilate_storage(&mut t, &mut c);
 		t.into()
