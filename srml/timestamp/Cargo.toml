--- conflicted
+++ resolved
@@ -13,11 +13,6 @@
 inherents = { package = "substrate-inherents", path = "../../core/inherents", default-features = false }
 srml-support = { path = "../support", default-features = false }
 system = { package = "srml-system", path = "../system", default-features = false }
-<<<<<<< HEAD
-consensus = { package = "srml-consensus", path = "../consensus", default-features = false }
-runtime_io = { package = "sr-io", path = "../../core/sr-io", default-features = false }
-=======
->>>>>>> 82744fbb
 
 [dev-dependencies]
 substrate-primitives = { path = "../../core/primitives" }
@@ -25,18 +20,11 @@
 [features]
 default = ["std"]
 std = [
-	"consensus/std",
 	"inherents/std",
 	"parity-codec/std",
 	"rstd/std",
-	"runtime_io/std",
 	"runtime_primitives/std",
-<<<<<<< HEAD
-	"serde/std",
 	"srml-support/std",
-=======
 	"serde",
-	"parity-codec/std",
->>>>>>> 82744fbb
 	"system/std",
 ]